--- conflicted
+++ resolved
@@ -254,11 +254,7 @@
         x_test = np.fromfile(f, dtype=np.uint8)
         x_test = np.reshape(x_test, (-1, 3, 96, 96))
 
-<<<<<<< HEAD
-    if K.image_data_format() == 'channels_last':
-=======
     if k.image_data_format() == 'channels_last':
->>>>>>> 6713332a
         x_train = x_train.transpose(0, 2, 3, 1)
         x_test = x_test.transpose(0, 2, 3, 1)
 
@@ -316,8 +312,6 @@
         for file_ in files:
             if file_.endswith(".npy"):
                 yield os.path.join(root, file_)
-<<<<<<< HEAD
-=======
 
 
 def set_group_permissions_rec(path, group="drl-dwl"):
@@ -336,7 +330,6 @@
     shutil.chown(filename, user=None, group=group)
 
     os.chmod(filename, 0o774)
->>>>>>> 6713332a
 
 # ------------------------------------------------------------------- ARG PARSER
 
