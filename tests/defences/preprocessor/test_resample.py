# MIT License
#
# Copyright (C) The Adversarial Robustness Toolbox (ART) Authors 2020
#
# Permission is hereby granted, free of charge, to any person obtaining a copy of this software and associated
# documentation files (the "Software"), to deal in the Software without restriction, including without limitation the
# rights to use, copy, modify, merge, publish, distribute, sublicense, and/or sell copies of the Software, and to permit
# persons to whom the Software is furnished to do so, subject to the following conditions:
#
# The above copyright notice and this permission notice shall be included in all copies or substantial portions of the
# Software.
#
# THE SOFTWARE IS PROVIDED "AS IS", WITHOUT WARRANTY OF ANY KIND, EXPRESS OR IMPLIED, INCLUDING BUT NOT LIMITED TO THE
# WARRANTIES OF MERCHANTABILITY, FITNESS FOR A PARTICULAR PURPOSE AND NONINFRINGEMENT. IN NO EVENT SHALL THE
# AUTHORS OR COPYRIGHT HOLDERS BE LIABLE FOR ANY CLAIM, DAMAGES OR OTHER LIABILITY, WHETHER IN AN ACTION OF CONTRACT,
# TORT OR OTHERWISE, ARISING FROM, OUT OF OR IN CONNECTION WITH THE SOFTWARE OR THE USE OR OTHER DEALINGS IN THE
# SOFTWARE.
import logging

import numpy as np
import pytest
import resampy

from art.defences.preprocessor import Resample

logger = logging.getLogger(__name__)


@pytest.fixture(params=[1, 2], ids=["one_channel", "two_channel"])
def audio_batch(request):
    """
    Create audio fixtures of shape (batch_size=2, channels={1,2}, samples).
    """
    sample_rate_orig = 16000
    sample_rate_new = 8000
    test_input = np.zeros((2, request.param, sample_rate_orig), dtype=np.int16)
    test_output = np.zeros((2, request.param, sample_rate_new), dtype=np.int16)
    return test_input, test_output, sample_rate_orig, sample_rate_new


@pytest.fixture
def image_batch():
    """Create image fixture of shape (batch_size, channels, width, height)."""
    return np.zeros((2, 1, 4, 4))


class TestResample:
    """Test Resample preprocessor defense."""

    def test_sample_rate_original_error(self):
        exc_msg = "Original sampling rate be must a positive integer."
        with pytest.raises(ValueError, match=exc_msg):
            Resample(sr_original=0, sr_new=16000)

    def test_sample_rate_new_error(self):
        exc_msg = "New sampling rate be must a positive integer."
        with pytest.raises(ValueError, match=exc_msg):
            Resample(sr_original=16000, sr_new=0)

    def test_non_temporal_data_error(self, image_batch):
        test_input = image_batch
        resample = Resample(16000, 16000)

        exc_msg = "Resampling can only be applied to temporal data across at least one channel."
        with pytest.raises(ValueError, match=exc_msg):
            resample(test_input)

    def test_resample(self, audio_batch, mocker):
        test_input, test_output, sr_orig, sr_new = audio_batch

        mocker.patch("resampy.resample", autospec=True)
        resampy.resample.return_value = test_input[:, :, :sr_new]

<<<<<<< HEAD
        resampler = Resample(sr_original=sr_orig, sr_new=sr_new, channel_index=1)
        assert resampler(test_input)[0].shape == test_output.shape
=======
        resampler = Resample(sr_original=sr_orig, sr_new=sr_new, channels_first=True)
        assert resampler(test_input).shape == test_output.shape
>>>>>>> 18a14ee5


if __name__ == "__main__":
    pytest.cmdline.main("-q -s {} --mlFramework=tensorflow --durations=0".format(__file__).split(" "))<|MERGE_RESOLUTION|>--- conflicted
+++ resolved
@@ -71,13 +71,8 @@
         mocker.patch("resampy.resample", autospec=True)
         resampy.resample.return_value = test_input[:, :, :sr_new]
 
-<<<<<<< HEAD
-        resampler = Resample(sr_original=sr_orig, sr_new=sr_new, channel_index=1)
+        resampler = Resample(sr_original=sr_orig, sr_new=sr_new, channels_first=True)
         assert resampler(test_input)[0].shape == test_output.shape
-=======
-        resampler = Resample(sr_original=sr_orig, sr_new=sr_new, channels_first=True)
-        assert resampler(test_input).shape == test_output.shape
->>>>>>> 18a14ee5
 
 
 if __name__ == "__main__":
