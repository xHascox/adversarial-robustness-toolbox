# MIT License
#
# Copyright (C) IBM Corporation 2018
#
# Permission is hereby granted, free of charge, to any person obtaining a copy of this software and associated
# documentation files (the "Software"), to deal in the Software without restriction, including without limitation the
# rights to use, copy, modify, merge, publish, distribute, sublicense, and/or sell copies of the Software, and to permit
# persons to whom the Software is furnished to do so, subject to the following conditions:
#
# The above copyright notice and this permission notice shall be included in all copies or substantial portions of the
# Software.
#
# THE SOFTWARE IS PROVIDED "AS IS", WITHOUT WARRANTY OF ANY KIND, EXPRESS OR IMPLIED, INCLUDING BUT NOT LIMITED TO THE
# WARRANTIES OF MERCHANTABILITY, FITNESS FOR A PARTICULAR PURPOSE AND NONINFRINGEMENT. IN NO EVENT SHALL THE
# AUTHORS OR COPYRIGHT HOLDERS BE LIABLE FOR ANY CLAIM, DAMAGES OR OTHER LIABILITY, WHETHER IN AN ACTION OF CONTRACT,
# TORT OR OTHERWISE, ARISING FROM, OUT OF OR IN CONNECTION WITH THE SOFTWARE OR THE USE OR OTHER DEALINGS IN THE
# SOFTWARE.
"""
This module implements methods performing poisoning detection based on data provenance.

| Paper link: https://ieeexplore.ieee.org/stamp/stamp.jsp?tp=&arnumber=8473440
"""
from __future__ import absolute_import, division, print_function, unicode_literals

import logging
from copy import deepcopy

import numpy as np
from sklearn.model_selection import train_test_split

from art.poison_detection.ground_truth_evaluator import GroundTruthEvaluator
from art.poison_detection.poison_filtering_defence import PoisonFilteringDefence
from art.utils import segment_by_class, performance_diff

logger = logging.getLogger(__name__)


class ProvenanceDefense(PoisonFilteringDefence):
    """
<<<<<<< HEAD
    This module implements methods performing poisoning detection based on data provenance.

    | Paper link: https://ieeexplore.ieee.org/stamp/stamp.jsp?tp=&arnumber=8473440
=======
    Implements methods performing poisoning detection based on data provenance.
>>>>>>> 789d5192
    """

    defence_params = ['classifier', 'x_train', 'y_train', 'p_train', 'x_val', 'y_val', 'eps', 'perf_func', 'pp_valid']

    def __init__(self, classifier, x_train, y_train, p_train, x_val=None, y_val=None, eps=0.2, perf_func='accuracy',
                 pp_valid=0.2, **kwargs):
        """
        Create an :class:`.ProvenanceDefense` object with the provided classifier.

        :param classifier: Model evaluated for poison.
        :type classifier: :class:`art.classifiers.Classifier`
        :param x_train: dataset used to train the classifier.
        :type x_train: `np.ndarray`
        :param y_train: labels used to train the classifier.
        :type y_train: `np.ndarray`
        :param p_train: provenance features for each training data point as one hot vectors
        :type p_train: `np.ndarray`
        :param x_val: validation data for defense (optional)
        :type x_val: `np.ndarray`
        :param y_val: validation labels for defense (optional)
        :type y_val: `np.ndarray`
        :param eps: threshold for performance shift in suspicious data
        :type eps: `float`
        :param perf_func: performance function used to evaluate effectiveness of defense
        :type eps: `str` or `callable`
        :param pp_valid: The percent of training data to use as validation data (for defense without validation data)
        :type eps: `str` or `callable`
        """
        super(ProvenanceDefense, self).__init__(classifier, x_train, y_train)
        self.p_train = p_train
        self.num_devices = self.p_train.shape[1]
        self.x_val = x_val
        self.y_val = y_val
        self.eps = eps
        self.perf_func = perf_func
        self.pp_valid = pp_valid
        self.assigned_clean_by_device = []
        self.is_clean_by_device = []
        self.errors_by_device = []
        self.evaluator = GroundTruthEvaluator()
        self.is_clean_lst = []
        self.set_params(**kwargs)

    def evaluate_defence(self, is_clean, **kwargs):
        """
        Returns confusion matrix.

        :param is_clean: Ground truth, where is_clean[i]=1 means that x_train[i] is clean and is_clean[i]=0 means
                         x_train[i] is poisonous.
        :type is_clean: :class `np.ndarray`
        :param kwargs: A dictionary of defence-specific parameters.
        :type kwargs: `dict`
        :return: JSON object with confusion matrix.
        :rtype: `jsonObject`
        """
        if is_clean is None or is_clean.size == 0:
            raise ValueError("is_clean was not provided while invoking evaluate_defence.")
        self.set_params(**kwargs)

        if not self.assigned_clean_by_device:
            self.detect_poison()

        self.is_clean_by_device = segment_by_class(is_clean, self.p_train, self.num_devices)
        self.errors_by_device, conf_matrix_json = self.evaluator.analyze_correctness(self.assigned_clean_by_device,
                                                                                     self.is_clean_by_device)
        return conf_matrix_json

    def detect_poison(self, **kwargs):
        """
        Returns poison detected and a report.

        :param kwargs: A dictionary of detection-specific parameters.
        :type kwargs: `dict`
        :return: (report, is_clean_lst):
                where a report is a dict object that contains information specified by the provenance detection method
                where is_clean is a list, where is_clean_lst[i]=1 means that x_train[i]
                there is clean and is_clean_lst[i]=0, means that x_train[i] was classified as poison.
        :rtype: `tuple`
        """
        self.set_params(**kwargs)

        if self.x_val is None:
            report = self.detect_poison_untrusted()
        else:
            report = self.detect_poison_partially_trusted()

        n_train = len(self.x_train)
        indices_by_provenance = segment_by_class(np.arange(n_train), self.p_train, self.num_devices)
        self.is_clean_lst = np.array([1] * n_train)

        for device in report:
            self.is_clean_lst[indices_by_provenance[device]] = 0
        self.assigned_clean_by_device = segment_by_class(np.array(self.is_clean_lst), self.p_train, self.num_devices)

        return report, self.is_clean_lst

    def detect_poison_partially_trusted(self, **kwargs):
        """
        Detect poison given trusted validation data

        :return: dictionary where keys are suspected poisonous device indices and values are performance differences
        :rtype: `dict`
        """
        self.set_params(**kwargs)

        if self.x_val is None or self.y_val is None:
            raise ValueError("Trusted data unavailable")

        suspected = {}

        unfiltered_data = np.copy(self.x_train)
        unfiltered_labels = np.copy(self.y_train)

        segments = segment_by_class(self.x_train, self.p_train, self.num_devices)
        for device_idx, segment in enumerate(segments):
            filtered_data, filtered_labels = self.filter_input(unfiltered_data, unfiltered_labels, segment)

            unfiltered_model = deepcopy(self.classifier)
            filtered_model = deepcopy(self.classifier)

            unfiltered_model.fit(unfiltered_data, unfiltered_labels)
            filtered_model.fit(filtered_data, filtered_labels)

            var_w = performance_diff(filtered_model, unfiltered_model, self.x_val, self.y_val,
                                     perf_function=self.perf_func)
            if self.eps < var_w:
                suspected[device_idx] = var_w
                unfiltered_data = filtered_data
                unfiltered_labels = filtered_labels

        return suspected

    def detect_poison_untrusted(self, **kwargs):
        """
        Detect poison given no trusted validation data

        :return: dictionary where keys are suspected poisonous device indices and values are performance differences
        :rtype: `dict`
        """
        self.set_params(**kwargs)

        suspected = {}

        train_data, valid_data, train_labels, valid_labels, train_prov, valid_prov = \
            train_test_split(self.x_train, self.y_train, self.p_train, test_size=self.pp_valid)

        train_segments = segment_by_class(train_data, train_prov, self.num_devices)
        valid_segments = segment_by_class(valid_data, valid_prov, self.num_devices)

        for device_idx, (train_segment, valid_segment) in enumerate(zip(train_segments, valid_segments)):
            filtered_data, filtered_labels = self.filter_input(train_data, train_labels, train_segment)

            unfiltered_model = deepcopy(self.classifier)
            filtered_model = deepcopy(self.classifier)

            unfiltered_model.fit(train_data, train_labels)
            filtered_model.fit(filtered_data, filtered_labels)

            valid_non_device_data, valid_non_device_labels = \
                self.filter_input(valid_data, valid_labels, valid_segment)
            var_w = performance_diff(filtered_model, unfiltered_model, valid_non_device_data, valid_non_device_labels,
                                     perf_function=self.perf_func)

            if self.eps < var_w:
                suspected[device_idx] = var_w
                train_data = filtered_data
                train_labels = filtered_labels
                valid_data = valid_non_device_data
                valid_labels = valid_non_device_labels

        return suspected

    @staticmethod
    def filter_input(data, labels, segment):
        """
        Return the data and labels that are not part of a specified segment

        :param data: The data to segment
        :type data: `np.ndarray`
        :param labels: The corresponding labels to segment
        :type labels: `np.ndarray`
        :param segment:
        :return: tupe of (filtered_data, filtered_labels)
        :rtype: (`np.ndarray`, `np.ndarray`)
        """
        filter_mask = np.array([np.isin(data[i, :], segment, invert=True).any() for i in range(data.shape[0])])
        filtered_data = data[filter_mask]
        filtered_labels = labels[filter_mask]

        return filtered_data, filtered_labels

    def set_params(self, **kwargs):
        """
        Take in a dictionary of parameters and applies defence-specific checks before saving them as attributes.
        If a parameter is not provided, it takes its default value.
        """
        # Save defence-specific parameters
        super(ProvenanceDefense, self).set_params(**kwargs)

        if self.eps < 0:
            raise ValueError("Value of epsilon must be at least 0")

        if self.pp_valid < 0:
            raise ValueError("Value of pp_valid must be at least 0")

        if len(self.x_train) != len(self.y_train):
            raise ValueError("x_train and y_train do not match in shape")

        if len(self.x_train) != len(self.p_train):
            raise ValueError("Provenance features do not match data")

        return True<|MERGE_RESOLUTION|>--- conflicted
+++ resolved
@@ -37,13 +37,9 @@
 
 class ProvenanceDefense(PoisonFilteringDefence):
     """
-<<<<<<< HEAD
-    This module implements methods performing poisoning detection based on data provenance.
+    Implements methods performing poisoning detection based on data provenance.
 
     | Paper link: https://ieeexplore.ieee.org/stamp/stamp.jsp?tp=&arnumber=8473440
-=======
-    Implements methods performing poisoning detection based on data provenance.
->>>>>>> 789d5192
     """
 
     defence_params = ['classifier', 'x_train', 'y_train', 'p_train', 'x_val', 'y_val', 'eps', 'perf_func', 'pp_valid']
