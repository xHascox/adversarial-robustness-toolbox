--- conflicted
+++ resolved
@@ -115,15 +115,9 @@
         y = check_and_transform_label_format(y, self.estimator.nb_classes, return_one_hot=False)
         x_adv = x.copy()
 
-<<<<<<< HEAD
-        for index in trange(x_adv.shape[0], desc='Decision tree attack'):
-            path = self.classifier.get_decision_path(x_adv[index])
-            legitimate_class = np.argmax(self.classifier.predict(x_adv[index].reshape(1, -1)))
-=======
-        for index in range(np.shape(x_adv)[0]):
+        for index in trange(x_adv.shape[0], desc="Decision tree attack"):
             path = self.estimator.get_decision_path(x_adv[index])
             legitimate_class = np.argmax(self.estimator.predict(x_adv[index].reshape(1, -1)))
->>>>>>> d2726147
             position = -2
             adv_path = [-1]
             ancestor = path[position]
