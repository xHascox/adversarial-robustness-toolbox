# MIT License
#
# Copyright (C) The Adversarial Robustness Toolbox (ART) Authors 2018
#
# Permission is hereby granted, free of charge, to any person obtaining a copy of this software and associated
# documentation files (the "Software"), to deal in the Software without restriction, including without limitation the
# rights to use, copy, modify, merge, publish, distribute, sublicense, and/or sell copies of the Software, and to permit
# persons to whom the Software is furnished to do so, subject to the following conditions:
#
# The above copyright notice and this permission notice shall be included in all copies or substantial portions of the
# Software.
#
# THE SOFTWARE IS PROVIDED "AS IS", WITHOUT WARRANTY OF ANY KIND, EXPRESS OR IMPLIED, INCLUDING BUT NOT LIMITED TO THE
# WARRANTIES OF MERCHANTABILITY, FITNESS FOR A PARTICULAR PURPOSE AND NONINFRINGEMENT. IN NO EVENT SHALL THE
# AUTHORS OR COPYRIGHT HOLDERS BE LIABLE FOR ANY CLAIM, DAMAGES OR OTHER LIABILITY, WHETHER IN AN ACTION OF CONTRACT,
# TORT OR OTHERWISE, ARISING FROM, OUT OF OR IN CONNECTION WITH THE SOFTWARE OR THE USE OR OTHER DEALINGS IN THE
# SOFTWARE.
"""
This module implements the abstract base classes for all attacks.
"""
from __future__ import absolute_import, division, print_function, unicode_literals

import abc
import logging
from typing import Any, List, Optional, Tuple, Union, TYPE_CHECKING

import numpy as np

from art.exceptions import EstimatorError

if TYPE_CHECKING:
    from art.utils import CLASSIFIER_TYPE

logger = logging.getLogger(__name__)


class input_filter(abc.ABCMeta):
    """
    Metaclass to ensure that inputs are ndarray for all of the subclass generate and extract calls
    """

    def __init__(cls, name, bases, clsdict):
        """
        This function overrides any existing generate or extract methods with a new method that
        ensures the input is an `np.ndarray`. There is an assumption that the input object has implemented
        __array__ with np.array calls.
        """

        def make_replacement(fdict, func_name):
            """
            This function overrides creates replacement functions dynamically
            """

            def replacement_function(self, *args, **kwargs):
                if len(args) > 0:
                    lst = list(args)

                if "x" in kwargs:
                    if not isinstance(kwargs["x"], np.ndarray):
                        kwargs["x"] = np.array(kwargs["x"])
                else:
                    if not isinstance(args[0], np.ndarray):
                        lst[0] = np.array(args[0])

                if "y" in kwargs:
                    if kwargs["y"] is not None and not isinstance(kwargs["y"], np.ndarray):
                        kwargs["y"] = np.array(kwargs["y"])
                elif len(args) == 2:
                    if not isinstance(args[1], np.ndarray):
                        lst[1] = np.array(args[1])

                if len(args) > 0:
                    args = tuple(lst)
                return fdict[func_name](self, *args, **kwargs)

            replacement_function.__doc__ = fdict[func_name].__doc__
            replacement_function.__name__ = "new_" + func_name
            return replacement_function

        replacement_list = ["generate", "extract"]
        for item in replacement_list:
            if item in clsdict:
                new_function = make_replacement(clsdict, item)
                setattr(cls, item, new_function)


class Attack(abc.ABC, metaclass=input_filter):
    """
    Abstract base class for all attack abstract base classes.
    """

    attack_params: List[str] = list()
    _estimator_requirements: Optional[Union[Tuple[Any, ...], Tuple[()]]] = None

    def __init__(self, estimator):
        """
        :param estimator: An estimator.
        """
        if self.estimator_requirements is None:
            raise ValueError("Estimator requirements have not been defined in `_estimator_requirements`.")

        if not all(t in type(estimator).__mro__ for t in self.estimator_requirements):
            raise EstimatorError(self.__class__, self.estimator_requirements, estimator)

        self._estimator = estimator

    @property
    def estimator(self):
        return self._estimator

    @property
    def estimator_requirements(self):
        return self._estimator_requirements

    def set_params(self, **kwargs) -> None:
        """
        Take in a dictionary of parameters and apply attack-specific checks before saving them as attributes.

        :param kwargs: A dictionary of attack-specific parameters.
        """
        for key, value in kwargs.items():
            if key in self.attack_params:
                setattr(self, key, value)
        self._check_params()

    def _check_params(self) -> None:
        pass


class EvasionAttack(Attack):
    """
    Abstract base class for evasion attack classes.
    """

    def __init__(self, **kwargs) -> None:
        self._targeted = False
        super().__init__(**kwargs)

    @abc.abstractmethod
    def generate(  # lgtm [py/inheritance/incorrect-overridden-signature]
        self, x: np.ndarray, y: Optional[np.ndarray] = None, **kwargs
    ) -> np.ndarray:
        """
        Generate adversarial examples and return them as an array. This method should be overridden by all concrete
        evasion attack implementations.

        :param x: An array with the original inputs to be attacked.
        :param y: Correct labels or target labels for `x`, depending if the attack is targeted
               or not. This parameter is only used by some of the attacks.
        :return: An array holding the adversarial examples.
        """
        raise NotImplementedError

    @property
    def targeted(self) -> bool:
        """
        Return Boolean if attack is targeted. Return None if not applicable.
        """
        return self._targeted

    @targeted.setter
    def targeted(self, targeted) -> None:
        self._targeted = targeted


class PoisoningAttack(Attack):
    """
    Abstract base class for poisoning attack classes
    """

    def __init__(self, classifier: Optional["CLASSIFIER_TYPE"]) -> None:
        """
        :param classifier: A trained classifier (or none if no classifier is needed)
        """
        super().__init__(classifier)

    @abc.abstractmethod
    def poison(self, x: np.ndarray, y=Optional[np.ndarray], **kwargs) -> Tuple[np.ndarray, np.ndarray]:
        """
        Generate poisoning examples and return them as an array. This method should be overridden by all concrete
        poisoning attack implementations.

        :param x: An array with the original inputs to be attacked.
        :param y:  Target labels for `x`. Untargeted attacks set this value to None.
        :return: An tuple holding the (poisoning examples, poisoning labels).
        """
        raise NotImplementedError


class PoisoningAttackTransformer(PoisoningAttack):
    """
    Abstract base class for poisoning attack classes that return a transformed classifier.
    These attacks have an additional method, `poison_estimator`, that returns the poisoned classifier.
    """

    def __init__(self, classifier: Optional["CLASSIFIER_TYPE"], **kwargs) -> None:
        """
        :param classifier: A trained classifier (or none if no classifier is needed)
        """
        super().__init__(classifier)

    @abc.abstractmethod
    def poison(self, x: np.ndarray, y=Optional[np.ndarray], **kwargs) -> Tuple[np.ndarray, np.ndarray]:
        """
        Generate poisoning examples and return them as an array. This method should be overridden by all concrete
        poisoning attack implementations.

        :param x: An array with the original inputs to be attacked.
        :param y:  Target labels for `x`. Untargeted attacks set this value to None.
        :return: An tuple holding the (poisoning examples, poisoning labels).
        :rtype: `(np.ndarray, np.ndarray)`
        """
        raise NotImplementedError

    @abc.abstractmethod
    def poison_estimator(self, x: np.ndarray, y: np.ndarray, **kwargs) -> "CLASSIFIER_TYPE":
        """
        Returns a poisoned version of the classifier used to initialize the attack
        :param x: Training data
        :param y: Training labels
        :return: A poisoned classifier
        """
        raise NotImplementedError


class PoisoningAttackBlackBox(PoisoningAttack):
    """
    Abstract base class for poisoning attack classes that have no access to the model (classifier object).
    """

    def __init__(self):
        """
        Initializes black-box data poisoning attack.
        """
        super().__init__(None)  # type: ignore

    @abc.abstractmethod
    def poison(self, x: np.ndarray, y: Optional[np.ndarray] = None, **kwargs) -> Tuple[np.ndarray, np.ndarray]:
        """
        Generate poisoning examples and return them as an array. This method should be overridden by all concrete
        poisoning attack implementations.

        :param x: An array with the original inputs to be attacked.
        :param y:  Target labels for `x`. Untargeted attacks set this value to None.
        :return: An tuple holding the `(poisoning_examples, poisoning_labels)`.
        """
        raise NotImplementedError


class PoisoningAttackWhiteBox(PoisoningAttack):
    """
    Abstract base class for poisoning attack classes that have white-box access to the model (classifier object).
    """

    @abc.abstractmethod
    def poison(self, x: np.ndarray, y: Optional[np.ndarray] = None, **kwargs) -> Tuple[np.ndarray, np.ndarray]:
        """
        Generate poisoning examples and return them as an array. This method should be overridden by all concrete
        poisoning attack implementations.

        :param x: An array with the original inputs to be attacked.
        :param y: Correct labels or target labels for `x`, depending if the attack is targeted
               or not. This parameter is only used by some of the attacks.
        :return: An tuple holding the `(poisoning_examples, poisoning_labels)`.
        """
        raise NotImplementedError


class ExtractionAttack(Attack):
    """
    Abstract base class for extraction attack classes.
    """

    @abc.abstractmethod
    def extract(self, x: np.ndarray, y: Optional[np.ndarray] = None, **kwargs) -> "CLASSIFIER_TYPE":
        """
        Extract models and return them as an ART classifier. This method should be overridden by all concrete extraction
        attack implementations.

        :param x: An array with the original inputs to be attacked.
        :param y: Correct labels or target labels for `x`, depending if the attack is targeted
               or not. This parameter is only used by some of the attacks.
        :return: ART classifier of the extracted model.
        """
        raise NotImplementedError


class InferenceAttack(Attack):
    """
    Abstract base class for inference attack classes.
    """

    def __init__(self, estimator):
        """
        :param estimator: A trained estimator targeted for inference attack.
        :type estimator: :class:`.art.estimators.estimator.BaseEstimator`
        """
        super().__init__(estimator)

    @abc.abstractmethod
    def infer(self, x: np.ndarray, y: Optional[np.ndarray] = None, **kwargs) -> np.ndarray:
        """
        Infer sensitive properties (attributes, membership training records) from the targeted estimator. This method
        should be overridden by all concrete inference attack implementations.

        :param x: An array with reference inputs to be used in the attack.
        :param y: Labels for `x`. This parameter is only used by some of the attacks.
        :return: An array holding the inferred properties.
        """
        raise NotImplementedError


class AttributeInferenceAttack(InferenceAttack):
    """
    Abstract base class for attribute inference attack classes.
    """

    attack_params = InferenceAttack.attack_params + ["attack_feature"]

    def __init__(self, estimator, attack_feature: Union[int, slice] = 0):
        """
        :param estimator: A trained estimator targeted for inference attack.
        :type estimator: :class:`.art.estimators.estimator.BaseEstimator`
        :param attack_feature: The index of the feature to be attacked.
        """
        super().__init__(estimator)
        self.attack_feature = attack_feature

    @abc.abstractmethod
    def infer(self, x: np.ndarray, y: Optional[np.ndarray] = None, **kwargs) -> np.ndarray:
        """
        Infer sensitive properties (attributes, membership training records) from the targeted estimator. This method
        should be overridden by all concrete inference attack implementations.

        :param x: An array with reference inputs to be used in the attack.
        :param y: Labels for `x`. This parameter is only used by some of the attacks.
        :return: An array holding the inferred properties.
        """
        raise NotImplementedError

    def set_params(self, **kwargs) -> None:
        """
        Take in a dictionary of parameters and applies attack-specific checks before saving them as attributes.
        """
        # Save attack-specific parameters
        super().set_params(**kwargs)
        self._check_params()

<<<<<<< HEAD
    def _check_params(self) -> None:
        if self.attack_feature < 0:
            raise ValueError("Attack feature must be positive.")

=======
>>>>>>> 7c265803

class ReconstructionAttack(Attack):
    """
    Abstract base class for reconstruction attack classes.
    """

    attack_params = InferenceAttack.attack_params

    def __init__(self, estimator):
        """
        :param estimator: A trained estimator targeted for reconstruction attack.
        """
        super().__init__(estimator)

    @abc.abstractmethod
    def reconstruct(self, x: np.ndarray, y: Optional[np.ndarray] = None, **kwargs) -> Tuple[np.ndarray, np.ndarray]:
        """
        Reconstruct the training dataset of and from the targeted estimator. This method
        should be overridden by all concrete inference attack implementations.

        :param x: An array with known records of the training set of `estimator`.
        :param y: An array with known labels of the training set of `estimator`, if None predicted labels will be used.
        :return: A tuple of two arrays for the reconstructed training input and labels.
        """
        raise NotImplementedError

    def set_params(self, **kwargs) -> None:
        """
        Take in a dictionary of parameters and applies attack-specific checks before saving them as attributes.
        """
        # Save attack-specific parameters
        super().set_params(**kwargs)
        self._check_params()<|MERGE_RESOLUTION|>--- conflicted
+++ resolved
@@ -346,13 +346,6 @@
         super().set_params(**kwargs)
         self._check_params()
 
-<<<<<<< HEAD
-    def _check_params(self) -> None:
-        if self.attack_feature < 0:
-            raise ValueError("Attack feature must be positive.")
-
-=======
->>>>>>> 7c265803
 
 class ReconstructionAttack(Attack):
     """
