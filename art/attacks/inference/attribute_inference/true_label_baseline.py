--- conflicted
+++ resolved
@@ -171,26 +171,6 @@
         if y is None:
             raise ValueError("True labels are required")
 
-<<<<<<< HEAD
-        values = kwargs.get("values")
-
-        normalized_labels = y * self.prediction_normal_factor
-        x_test = np.concatenate((x, normalized_labels), axis=1).astype(np.float32)
-
-        if self.single_index_feature:
-            if values is None:
-                raise ValueError("Missing parameter `values`.")
-            return np.array([values[np.argmax(arr)] for arr in self.attack_model.predict(x_test)])
-
-        if values is not None:
-            predictions = self.attack_model.predict(x_test).astype(np.float32)
-            i = 0
-            for column in predictions.T:
-                for index in range(len(values[i])):
-                    np.place(column, [column == index], values[i][index])
-                i += 1
-            return np.array(predictions)
-=======
         if self.scale_range is not None:
             normalized_labels = minmax_scale(y, feature_range=self.scale_range)
         else:
@@ -201,7 +181,6 @@
         # if provided, override the values computed in fit()
         if "values" in kwargs.keys():
             self._values = kwargs.get("values")
->>>>>>> bbd88999
 
         predictions = self.attack_model.predict(x_test).astype(np.float32)
 
