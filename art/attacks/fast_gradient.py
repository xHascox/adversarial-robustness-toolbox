# MIT License
#
# Copyright (C) IBM Corporation 2018
#
# Permission is hereby granted, free of charge, to any person obtaining a copy of this software and associated
# documentation files (the "Software"), to deal in the Software without restriction, including without limitation the
# rights to use, copy, modify, merge, publish, distribute, sublicense, and/or sell copies of the Software, and to permit
# persons to whom the Software is furnished to do so, subject to the following conditions:
#
# The above copyright notice and this permission notice shall be included in all copies or substantial portions of the
# Software.
#
# THE SOFTWARE IS PROVIDED "AS IS", WITHOUT WARRANTY OF ANY KIND, EXPRESS OR IMPLIED, INCLUDING BUT NOT LIMITED TO THE
# WARRANTIES OF MERCHANTABILITY, FITNESS FOR A PARTICULAR PURPOSE AND NONINFRINGEMENT. IN NO EVENT SHALL THE
# AUTHORS OR COPYRIGHT HOLDERS BE LIABLE FOR ANY CLAIM, DAMAGES OR OTHER LIABILITY, WHETHER IN AN ACTION OF CONTRACT,
# TORT OR OTHERWISE, ARISING FROM, OUT OF OR IN CONNECTION WITH THE SOFTWARE OR THE USE OR OTHER DEALINGS IN THE
# SOFTWARE.
from __future__ import absolute_import, division, print_function, unicode_literals

import logging

import numpy as np

from art.attacks.attack import Attack
from art.utils import compute_success, get_labels_np_array, random_sphere

logger = logging.getLogger(__name__)


class FastGradientMethod(Attack):
    """
    This attack was originally implemented by Goodfellow et al. (2015) with the infinity norm (and is known as the "Fast
    Gradient Sign Method"). This implementation extends the attack to other norms, and is therefore called the Fast
    Gradient Method. Paper link: https://arxiv.org/abs/1412.6572
    """
    attack_params = Attack.attack_params + ['norm', 'eps', 'targeted', 'random_init', 'batch_size']

    def __init__(self, classifier, norm=np.inf, eps=.3, targeted=False, num_random_init=0, batch_size=128):
        """
        Create a :class:`.FastGradientMethod` instance.

        :param classifier: A trained model.
        :type classifier: :class:`.Classifier`
        :param norm: Order of the norm. Possible values: np.inf, 1 or 2.
        :type norm: `int`
        :param eps: Attack step size (input variation)
        :type eps: `float`
        :param targeted: Should the attack target one specific class
        :type targeted: `bool`
        :param num_random_init: Number of random initialisations within the epsilon ball. For random_init=0 starting at the
        original input.
        :type num_random_init: `int`
        :param batch_size: Batch size
        :type batch_size: `int`
        """
        super(FastGradientMethod, self).__init__(classifier)

        self.norm = norm
        self.eps = eps
        self.targeted = targeted
        self.num_random_init = num_random_init
        self.batch_size = batch_size

    def _minimal_perturbation(self, x, y, eps_step=0.1, eps_max=1., **kwargs):
        """Iteratively compute the minimal perturbation necessary to make the class prediction change. Stop when the
        first adversarial example was found.

        :param x: An array with the original inputs
        :type x: `np.ndarray`
        :param y:
        :type y:
        :param eps_step: The increase in the perturbation for each iteration
        :type eps_step: `float`
        :param eps_max: The maximum accepted perturbation
        :type eps_max: `float`
        :return: An array holding the adversarial examples
        :rtype: `np.ndarray`
        """
        self.set_params(**kwargs)
        adv_x = x.copy()

        # Compute perturbation with implicit batching
        for batch_id in range(int(np.ceil(adv_x.shape[0] / float(self.batch_size)))):
            batch_index_1, batch_index_2 = batch_id * self.batch_size, (batch_id + 1) * self.batch_size
            batch = adv_x[batch_index_1:batch_index_2]
            batch_labels = y[batch_index_1:batch_index_2]

            # Get perturbation
            perturbation = self._compute_perturbation(batch, batch_labels)

            # Get current predictions
            active_indices = np.arange(len(batch))
            current_eps = eps_step
            while len(active_indices) != 0 and current_eps <= eps_max:
                # Adversarial crafting
                current_x = self._apply_perturbation(x[batch_index_1:batch_index_2], perturbation, current_eps)
                # Update
                batch[active_indices] = current_x[active_indices]
                adv_preds = self.classifier.predict(batch)
                # If targeted active check to see whether we have hit the target, otherwise head to anything but
                if self.targeted:
                    active_indices = np.where(np.argmax(batch_labels, axis=1) != np.argmax(adv_preds, axis=1))[0]
                else:
                    active_indices = np.where(np.argmax(batch_labels, axis=1) == np.argmax(adv_preds, axis=1))[0]

                current_eps += eps_step

            adv_x[batch_index_1:batch_index_2] = batch

        return adv_x

    def _get_rate(self, x_adv, y):
        adv_preds = np.argmax(self.classifier.predict(x_adv), axis=1)

        if self.targeted:
            rate = np.sum(adv_preds == np.argmax(y, axis=1)) / x_adv.shape[0]
        else:
            rate = np.sum(adv_preds != np.argmax(y, axis=1)) / x_adv.shape[0]

        return rate

    def generate(self, x, **kwargs):
        """Generate adversarial samples and return them in an array.

        :param x: An array with the original inputs.
        :type x: `np.ndarray`
        :param eps: Attack step size (input variation)
        :type eps: `float`
        :param norm: Order of the norm (mimics Numpy). Possible values: np.inf, 1 or 2.
        :type norm: `int`
        :param y: The labels for the data `x`. Only provide this parameter if you'd like to use true
                  labels when crafting adversarial samples. Otherwise, model predictions are used as labels to avoid the
                  "label leaking" effect (explained in this paper: https://arxiv.org/abs/1611.01236). Default is `None`.
                  Labels should be one-hot-encoded.
        :type y: `np.ndarray`
        :param minimal: `True` if only the minimal perturbation should be computed. In that case, use `eps_step` for the
                        step size and `eps_max` for the total allowed perturbation.
        :type minimal: `bool`
        :param num_random_init: Number of random initialisations within the epsilon ball. For num_random_init=0
        starting at the original input.
        :type num_random_init: `bool`
        :param batch_size: Batch size
        :type batch_size: `int`
        :return: An array holding the adversarial examples.
        :rtype: `np.ndarray`
        """
        self.set_params(**kwargs)
        params_cpy = dict(kwargs)

        if 'y' not in params_cpy or params_cpy[str('y')] is None:
            # Throw error if attack is targeted, but no targets are provided
            if self.targeted:
                raise ValueError('Target labels `y` need to be provided for a targeted attack.')

            # Use model predictions as correct outputs
            logger.info('Using model predictions as correct labels for FGM.')
            y = get_labels_np_array(self.classifier.predict(x))
        else:
            y = params_cpy.pop(str('y'))
        y = y / np.sum(y, axis=1, keepdims=True)

        # Return adversarial examples computed with minimal perturbation if option is active
        if 'minimal' in params_cpy and params_cpy[str('minimal')]:
            logger.info('Performing minimal perturbation FGM.')
            adv_x_best = self._minimal_perturbation(x, y, **params_cpy)
            rate_best = 100 * compute_success(self.classifier, x, y, adv_x_best, self.targeted)
        else:

<<<<<<< HEAD
            adv_x_best = None
            rate_best = 0.0

            for i_random_init in range(max(1, self.num_random_init)):
                adv_x = self._compute(x, y, self.eps, self.eps, self.num_random_init > 0)
                rate = 100 * compute_success(self.classifier, x, y, adv_x, self.targeted)
=======
        logger.info('Success rate of FGM attack: %.2f%%',
                    100 * compute_success(self.classifier, x, y, x_adv, self.targeted))
>>>>>>> 1c8990ed

                if rate > rate_best or adv_x_best is None:
                    rate_best = rate
                    adv_x_best = adv_x.copy()

        logger.info('Success rate of FGM attack: %.2f%%', rate_best)

        return adv_x_best

    def set_params(self, **kwargs):
        """
        Take in a dictionary of parameters and applies attack-specific checks before saving them as attributes.
        :param norm: Order of the norm. Possible values: np.inf, 1 or 2.
        :type norm: `int` or `float`
        :param eps: Attack step size (input variation)
        :type eps: `float`
        :param targeted: Should the attack target one specific class
        :type targeted: `bool`
        :param batch_size: Batch size
        :type batch_size: `int`
        """
        # Save attack-specific parameters
        super(FastGradientMethod, self).set_params(**kwargs)

        # Check if order of the norm is acceptable given current implementation
        if self.norm not in [np.inf, int(1), int(2)]:
            raise ValueError('Norm order must be either `np.inf`, 1, or 2.')

        if self.eps <= 0:
            raise ValueError('The perturbation size `eps` has to be positive.')

        if self.batch_size <= 0:
            raise ValueError('The batch size `batch_size` has to be positive.')

        if not isinstance(self.num_random_init, int):
            raise TypeError('The number of random initialisations has to be of type integer')

        if self.num_random_init < 0:
            raise ValueError('The number of random initialisations `random_init` has to be greater than or equal to 0.')

        return True

    def _compute_perturbation(self, batch, batch_labels):
        # Pick a small scalar to avoid division by 0
        tol = 10e-8

        # Get gradient wrt loss; invert it if attack is targeted
        grad = self.classifier.loss_gradient(batch, batch_labels) * (1 - 2 * int(self.targeted))

        # Apply norm bound
        if self.norm == np.inf:
            grad = np.sign(grad)
        elif self.norm == 1:
            ind = tuple(range(1, len(batch.shape)))
            grad = grad / (np.sum(np.abs(grad), axis=ind, keepdims=True) + tol)
        elif self.norm == 2:
            ind = tuple(range(1, len(batch.shape)))
            grad = grad / (np.sqrt(np.sum(np.square(grad), axis=ind, keepdims=True)) + tol)
        assert batch.shape == grad.shape

        return grad

    def _apply_perturbation(self, batch, perturbation, eps_step):
        clip_min, clip_max = self.classifier.clip_values
        return np.clip(batch + eps_step * perturbation, clip_min, clip_max)

    def _compute(self, x, y, eps, eps_step, random_init):
        if random_init:
            n = x.shape[0]
            m = np.prod(x.shape[1:])
            adv_x = x.copy() + random_sphere(n, m, eps, self.norm).reshape(x.shape)

            clip_min, clip_max = self.classifier.clip_values
            adv_x = np.clip(adv_x, clip_min, clip_max)
        else:
            adv_x = x.copy()

        # Compute perturbation with implicit batching
        for batch_id in range(int(np.ceil(adv_x.shape[0] / float(self.batch_size)))):
            batch_index_1, batch_index_2 = batch_id * self.batch_size, (batch_id + 1) * self.batch_size
            batch = adv_x[batch_index_1:batch_index_2]
            batch_labels = y[batch_index_1:batch_index_2]

            # Get perturbation
            perturbation = self._compute_perturbation(batch, batch_labels)

            # Apply perturbation and clip
            adv_x[batch_index_1:batch_index_2] = self._apply_perturbation(batch, perturbation, eps_step)

        return adv_x<|MERGE_RESOLUTION|>--- conflicted
+++ resolved
@@ -165,19 +165,12 @@
             adv_x_best = self._minimal_perturbation(x, y, **params_cpy)
             rate_best = 100 * compute_success(self.classifier, x, y, adv_x_best, self.targeted)
         else:
-
-<<<<<<< HEAD
             adv_x_best = None
             rate_best = 0.0
 
             for i_random_init in range(max(1, self.num_random_init)):
                 adv_x = self._compute(x, y, self.eps, self.eps, self.num_random_init > 0)
                 rate = 100 * compute_success(self.classifier, x, y, adv_x, self.targeted)
-=======
-        logger.info('Success rate of FGM attack: %.2f%%',
-                    100 * compute_success(self.classifier, x, y, x_adv, self.targeted))
->>>>>>> 1c8990ed
-
                 if rate > rate_best or adv_x_best is None:
                     rate_best = rate
                     adv_x_best = adv_x.copy()
