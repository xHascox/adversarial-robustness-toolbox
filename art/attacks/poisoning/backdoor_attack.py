# MIT License
#
# Copyright (C) The Adversarial Robustness Toolbox (ART) Authors 2020
#
# Permission is hereby granted, free of charge, to any person obtaining a copy of this software and associated
# documentation files (the "Software"), to deal in the Software without restriction, including without limitation the
# rights to use, copy, modify, merge, publish, distribute, sublicense, and/or sell copies of the Software, and to permit
# persons to whom the Software is furnished to do so, subject to the following conditions:
#
# The above copyright notice and this permission notice shall be included in all copies or substantial portions of the
# Software.
#
# THE SOFTWARE IS PROVIDED "AS IS", WITHOUT WARRANTY OF ANY KIND, EXPRESS OR IMPLIED, INCLUDING BUT NOT LIMITED TO THE
# WARRANTIES OF MERCHANTABILITY, FITNESS FOR A PARTICULAR PURPOSE AND NONINFRINGEMENT. IN NO EVENT SHALL THE
# AUTHORS OR COPYRIGHT HOLDERS BE LIABLE FOR ANY CLAIM, DAMAGES OR OTHER LIABILITY, WHETHER IN AN ACTION OF CONTRACT,
# TORT OR OTHERWISE, ARISING FROM, OUT OF OR IN CONNECTION WITH THE SOFTWARE OR THE USE OR OTHER DEALINGS IN THE
# SOFTWARE.
"""
This module implements Backdoor Attacks to poison data used in ML models.
"""
from __future__ import absolute_import, division, print_function, unicode_literals

import logging
from typing import Callable, List, Optional, Tuple, Union

import numpy as np

from art.attacks.attack import PoisoningAttackBlackBox


logger = logging.getLogger(__name__)


class PoisoningAttackBackdoor(PoisoningAttackBlackBox):
    """
    Implementation of backdoor attacks introduced in Gu, et. al. 2017

    Applies a number of backdoor perturbation functions and switches label to target label

    | Paper link: https://arxiv.org/abs/1708.06733
    """

    attack_params = PoisoningAttackBlackBox.attack_params + ["perturbation"]

<<<<<<< HEAD
    def __init__(self, perturbation: Union[Callable, List[Callable]]) -> None:
=======
    _estimator_requirements = ()

    def __init__(self, perturbation, **kwargs):
>>>>>>> 85479f7c
        """
        Initialize a backdoor poisoning attack.

        :param perturbation: A single perturbation function or list of perturbation functions that modify input.
        """
        super().__init__()
        self.perturbation = perturbation
        self._check_params()

    def poison(
        self, x: np.ndarray, y: Optional[np.ndarray] = None, **kwargs
    ) -> Tuple[np.ndarray, np.ndarray]:
        """
        Iteratively finds optimal attack points starting at values at x.

        :param x: An array with the points that initialize attack points.
        :param y: The target labels for the attack.
        :return: An tuple holding the `(poisoning_examples, poisoning_labels)`.
        """
        if y is None:
            raise ValueError(
                "Target labels `y` need to be provided for a targeted attack."
            )
        else:
            y_attack = np.copy(y)

        num_poison = len(x)
        if num_poison == 0:
            raise ValueError("Must input at least one poison point.")
        poisoned = np.copy(x)

        if callable(self.perturbation):
            return self.perturbation(poisoned), y_attack

        for perturb in self.perturbation:
            poisoned = perturb(poisoned)

        return poisoned, y_attack

    def _check_params(self) -> None:
        if not (
            callable(self.perturbation)
            or all((callable(perturb) for perturb in self.perturbation))
        ):
            raise ValueError("Perturbation must be a function or a list of functions.")<|MERGE_RESOLUTION|>--- conflicted
+++ resolved
@@ -41,14 +41,9 @@
     """
 
     attack_params = PoisoningAttackBlackBox.attack_params + ["perturbation"]
-
-<<<<<<< HEAD
-    def __init__(self, perturbation: Union[Callable, List[Callable]]) -> None:
-=======
     _estimator_requirements = ()
 
-    def __init__(self, perturbation, **kwargs):
->>>>>>> 85479f7c
+    def __init__(self, perturbation: Union[Callable, List[Callable]]) -> None:
         """
         Initialize a backdoor poisoning attack.
 
