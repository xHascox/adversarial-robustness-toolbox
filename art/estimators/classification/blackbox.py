# MIT License
#
# Copyright (C) The Adversarial Robustness Toolbox (ART) Authors 2018
#
# Permission is hereby granted, free of charge, to any person obtaining a copy of this software and associated
# documentation files (the "Software"), to deal in the Software without restriction, including without limitation the
# rights to use, copy, modify, merge, publish, distribute, sublicense, and/or sell copies of the Software, and to permit
# persons to whom the Software is furnished to do so, subject to the following conditions:
#
# The above copyright notice and this permission notice shall be included in all copies or substantial portions of the
# Software.
#
# THE SOFTWARE IS PROVIDED "AS IS", WITHOUT WARRANTY OF ANY KIND, EXPRESS OR IMPLIED, INCLUDING BUT NOT LIMITED TO THE
# WARRANTIES OF MERCHANTABILITY, FITNESS FOR A PARTICULAR PURPOSE AND NONINFRINGEMENT. IN NO EVENT SHALL THE
# AUTHORS OR COPYRIGHT HOLDERS BE LIABLE FOR ANY CLAIM, DAMAGES OR OTHER LIABILITY, WHETHER IN AN ACTION OF CONTRACT,
# TORT OR OTHERWISE, ARISING FROM, OUT OF OR IN CONNECTION WITH THE SOFTWARE OR THE USE OR OTHER DEALINGS IN THE
# SOFTWARE.
"""
This module implements the classifier `BlackBoxClassifier` for black-box classifiers.
"""
from __future__ import absolute_import, division, print_function, unicode_literals

import logging
from typing import Callable, List, Optional, Union, Tuple, TYPE_CHECKING

import numpy as np

from art.estimators.estimator import BaseEstimator, NeuralNetworkMixin
from art.estimators.classification.classifier import ClassifierMixin

if TYPE_CHECKING:
    from art.utils import CLIP_VALUES_TYPE, PREPROCESSING_TYPE
    from art.defences.preprocessor import Preprocessor
    from art.defences.postprocessor import Postprocessor

logger = logging.getLogger(__name__)


class BlackBoxClassifier(ClassifierMixin, BaseEstimator):
    """
    Wrapper class for black-box classifiers.
    """
    estimator_params = Classifier.estimator_params + [
        "nb_classes",
        "input_shape",
        "predict"
    ]

    def __init__(
        self,
        predict_fn: Callable,
        input_shape: Tuple[int, ...],
        nb_classes: int,
        clip_values: Optional["CLIP_VALUES_TYPE"] = None,
        preprocessing_defences: Union["Preprocessor", List["Preprocessor"], None] = None,
        postprocessing_defences: Union["Postprocessor", List["Postprocessor"], None] = None,
        preprocessing: "PREPROCESSING_TYPE" = (0, 1),
    ):
        """
        Create a `Classifier` instance for a black-box model.

        :param predict_fn: Function that takes in one input of the data and returns the one-hot encoded predicted class.
        :param input_shape: Size of input.
        :param nb_classes: Number of prediction classes.
        :param clip_values: Tuple of the form `(min, max)` of floats or `np.ndarray` representing the minimum and
               maximum values allowed for features. If floats are provided, these will be used as the range of all
               features. If arrays are provided, each value will be considered the bound for a feature, thus
               the shape of clip values needs to match the total number of features.
        :param preprocessing_defences: Preprocessing defence(s) to be applied by the classifier.
        :param postprocessing_defences: Postprocessing defence(s) to be applied by the classifier.
        :param preprocessing: Tuple of the form `(subtrahend, divisor)` of floats or `np.ndarray` of values to be
               used for data preprocessing. The first value will be subtracted from the input. The input will then
               be divided by the second one.
        """
        super().__init__(
            model=None,
            clip_values=clip_values,
            preprocessing_defences=preprocessing_defences,
            postprocessing_defences=postprocessing_defences,
            preprocessing=preprocessing,
        )

        self._predict_fn = predict_fn
        self._input_shape = input_shape
        self._nb_classes = nb_classes

    @property
    def input_shape(self) -> Tuple[int, ...]:
        """
        Return the shape of one input sample.

        :return: Shape of one input sample.
        """
        return self._input_shape  # type: ignore

    @property
    def predict_fn(self) -> Callable:
        """
        Return the prediction function.

        :return: The prediction function.
        """
        return self._predict_fn  # type: ignore

    # pylint: disable=W0221
    def predict(self, x: np.ndarray, batch_size: int = 128, **kwargs) -> np.ndarray:
        """
        Perform prediction for a batch of inputs.

        :param x: Test set.
        :param batch_size: Size of batches.
        :return: Array of predictions of shape `(nb_inputs, nb_classes)`.
        """
        from art.config import ART_NUMPY_DTYPE

        # Apply preprocessing
        x_preprocessed, _ = self._apply_preprocessing(x, y=None, fit=False)

        # Run predictions with batching
        predictions = np.zeros((x_preprocessed.shape[0], self.nb_classes), dtype=ART_NUMPY_DTYPE)
        for batch_index in range(int(np.ceil(x_preprocessed.shape[0] / float(batch_size)))):
            begin, end = (
                batch_index * batch_size,
                min((batch_index + 1) * batch_size, x_preprocessed.shape[0]),
            )
            predictions[begin:end] = self._predict_fn(x_preprocessed[begin:end])

        # Apply postprocessing
        predictions = self._apply_postprocessing(preds=predictions, fit=False)

        return predictions

    def fit(self, x: np.ndarray, y: np.ndarray, **kwargs) -> None:
        """
        Fit the classifier on the training set `(x, y)`.

        :param x: Training data.
        :param y: Labels, one-vs-rest encoding.
        :param kwargs: Dictionary of framework-specific arguments. These should be parameters supported by the
               `fit_generator` function in Keras and will be passed to this function as such. Including the number of
               epochs or the number of steps per epoch as part of this argument will result in as error.
        :raises `NotImplementedException`: This method is not supported for black-box classifiers.
        """
        raise NotImplementedError

    def save(self, filename: str, path: Optional[str] = None) -> None:
        """
        Save a model to file in the format specific to the backend framework. For Keras, .h5 format is used.

        :param filename: Name of the file where to store the model.
        :param path: Path of the folder where to store the model. If no path is specified, the model will be stored in
                     the default data location of the library `ART_DATA_PATH`.
        :raises `NotImplementedException`: This method is not supported for black-box classifiers.
        """
        raise NotImplementedError

<<<<<<< HEAD
    def clone_for_refitting(self) -> "BlackBoxClassifier":  # lgtm [py/inheritance/incorrect-overridden-signature]
        """
        Create a copy of the estimator that can be refit from scratch.

        :return: new estimator
        """
        raise NotImplementedError

    def reset(self) -> None:
        """
        Resets the weights of the estimator so that it can be refit from scratch.

=======

class BlackBoxClassifierNeuralNetwork(NeuralNetworkMixin, ClassifierMixin, BaseEstimator):
    """
    Wrapper class for black-box neural network classifiers.
    """

    def __init__(
        self,
        predict: Callable,
        input_shape: Tuple[int, ...],
        nb_classes: int,
        channels_first: bool = True,
        clip_values: Optional["CLIP_VALUES_TYPE"] = None,
        preprocessing_defences: Union["Preprocessor", List["Preprocessor"], None] = None,
        postprocessing_defences: Union["Postprocessor", List["Postprocessor"], None] = None,
        preprocessing: "PREPROCESSING_TYPE" = (0, 1),
    ):
        """
        Create a `Classifier` instance for a black-box model.

        :param predict: Function that takes in one input of the data and returns the one-hot encoded predicted class.
        :param input_shape: Size of input.
        :param nb_classes: Number of prediction classes.
        :param channels_first: Set channels first or last.
        :param clip_values: Tuple of the form `(min, max)` of floats or `np.ndarray` representing the minimum and
               maximum values allowed for features. If floats are provided, these will be used as the range of all
               features. If arrays are provided, each value will be considered the bound for a feature, thus
               the shape of clip values needs to match the total number of features.
        :param preprocessing_defences: Preprocessing defence(s) to be applied by the classifier.
        :param postprocessing_defences: Postprocessing defence(s) to be applied by the classifier.
        :param preprocessing: Tuple of the form `(subtrahend, divisor)` of floats or `np.ndarray` of values to be
               used for data preprocessing. The first value will be subtracted from the input. The input will then
               be divided by the second one.
        """
        super().__init__(
            model=None,
            channels_first=channels_first,
            clip_values=clip_values,
            preprocessing_defences=preprocessing_defences,
            postprocessing_defences=postprocessing_defences,
            preprocessing=preprocessing,
        )

        self._predictions = predict
        self._input_shape = input_shape
        self._nb_classes = nb_classes
        self._learning_phase = None
        self._layer_names = None

    @property
    def input_shape(self) -> Tuple[int, ...]:
        """
        Return the shape of one input sample.

        :return: Shape of one input sample.
        """
        return self._input_shape  # type: ignore

    def predict(self, x: np.ndarray, batch_size: int = 128, **kwargs):
        """
        Perform prediction for a batch of inputs.

        :param x: Test set.
        :param batch_size: Size of batches.
        :return: Array of predictions of shape `(nb_inputs, nb_classes)`.
        """
        from art.config import ART_NUMPY_DTYPE

        # Apply preprocessing
        x_preprocessed, _ = self._apply_preprocessing(x, y=None, fit=False)

        # Run predictions with batching
        predictions = np.zeros((x_preprocessed.shape[0], self.nb_classes), dtype=ART_NUMPY_DTYPE)
        for batch_index in range(int(np.ceil(x_preprocessed.shape[0] / float(batch_size)))):
            begin, end = (
                batch_index * batch_size,
                min((batch_index + 1) * batch_size, x_preprocessed.shape[0]),
            )
            predictions[begin:end] = self._predictions(x_preprocessed[begin:end])

        # Apply postprocessing
        predictions = self._apply_postprocessing(preds=predictions, fit=False)

        return predictions

    def fit(self, x: np.ndarray, y, batch_size: int = 128, nb_epochs: int = 20, **kwargs) -> None:
        """
        Fit the model of the estimator on the training data `x` and `y`.

        :param x: Samples of shape (nb_samples, nb_features) or (nb_samples, nb_pixels_1, nb_pixels_2,
                  nb_channels) or (nb_samples, nb_channels, nb_pixels_1, nb_pixels_2).
        :param y: Target values.
        :type y: Format as expected by the `model`
        :param batch_size: Batch size.
        :param nb_epochs: Number of training epochs.
        """
        raise NotImplementedError

    def get_activations(
        self, x: np.ndarray, layer: Union[int, str], batch_size: int, framework: bool = False
    ) -> np.ndarray:
        """
        Return the output of a specific layer for samples `x` where `layer` is the index of the layer between 0 and
        `nb_layers - 1 or the name of the layer. The number of layers can be determined by counting the results
        returned by calling `layer_names`.

        :param x: Samples
        :param layer: Index or name of the layer.
        :param batch_size: Batch size.
        :param framework: If true, return the intermediate tensor representation of the activation.
        :return: The output of `layer`, where the first dimension is the batch size corresponding to `x`.
        """
        raise NotImplementedError

    def set_learning_phase(self, train: bool) -> None:
        """
        Set the learning phase for the backend framework.

        :param train: `True` if the learning phase is training, otherwise `False`.
        """
        raise NotImplementedError

    def loss(self, x: np.ndarray, y: np.ndarray, **kwargs) -> np.ndarray:
        """
        Compute the loss of the neural network for samples `x`.

        :param x: Samples of shape (nb_samples, nb_features) or (nb_samples, nb_pixels_1, nb_pixels_2,
                  nb_channels) or (nb_samples, nb_channels, nb_pixels_1, nb_pixels_2).
        :param y: Target values (class labels) one-hot-encoded of shape `(nb_samples, nb_classes)` or indices
                  of shape `(nb_samples,)`.
        :return: Loss values.
        :rtype: Format as expected by the `model`
>>>>>>> bd78a08e
        """
        raise NotImplementedError<|MERGE_RESOLUTION|>--- conflicted
+++ resolved
@@ -154,7 +154,6 @@
         """
         raise NotImplementedError
 
-<<<<<<< HEAD
     def clone_for_refitting(self) -> "BlackBoxClassifier":  # lgtm [py/inheritance/incorrect-overridden-signature]
         """
         Create a copy of the estimator that can be refit from scratch.
@@ -166,8 +165,8 @@
     def reset(self) -> None:
         """
         Resets the weights of the estimator so that it can be refit from scratch.
-
-=======
+        """
+        raise NotImplementedError
 
 class BlackBoxClassifierNeuralNetwork(NeuralNetworkMixin, ClassifierMixin, BaseEstimator):
     """
@@ -300,6 +299,19 @@
                   of shape `(nb_samples,)`.
         :return: Loss values.
         :rtype: Format as expected by the `model`
->>>>>>> bd78a08e
+        """
+        raise NotImplementedError
+
+    def clone_for_refitting(self) -> "BlackBoxClassifierNeuralNetwork":  # lgtm [py/inheritance/incorrect-overridden-signature]
+        """
+        Create a copy of the estimator that can be refit from scratch.
+
+        :return: new estimator
+        """
+        raise NotImplementedError
+
+    def reset(self) -> None:
+        """
+        Resets the weights of the estimator so that it can be refit from scratch.
         """
         raise NotImplementedError