# MIT License
#
# Copyright (C) IBM Corporation 2018
#
# Permission is hereby granted, free of charge, to any person obtaining a copy of this software and associated
# documentation files (the "Software"), to deal in the Software without restriction, including without limitation the
# rights to use, copy, modify, merge, publish, distribute, sublicense, and/or sell copies of the Software, and to permit
# persons to whom the Software is furnished to do so, subject to the following conditions:
#
# The above copyright notice and this permission notice shall be included in all copies or substantial portions of the
# Software.
#
# THE SOFTWARE IS PROVIDED "AS IS", WITHOUT WARRANTY OF ANY KIND, EXPRESS OR IMPLIED, INCLUDING BUT NOT LIMITED TO THE
# WARRANTIES OF MERCHANTABILITY, FITNESS FOR A PARTICULAR PURPOSE AND NONINFRINGEMENT. IN NO EVENT SHALL THE
# AUTHORS OR COPYRIGHT HOLDERS BE LIABLE FOR ANY CLAIM, DAMAGES OR OTHER LIABILITY, WHETHER IN AN ACTION OF CONTRACT,
# TORT OR OTHERWISE, ARISING FROM, OUT OF OR IN CONNECTION WITH THE SOFTWARE OR THE USE OR OTHER DEALINGS IN THE
# SOFTWARE.
from __future__ import absolute_import, division, print_function, unicode_literals

import numpy as np
import random
import six

from art.classifiers.classifier import Classifier


class PyTorchClassifier(Classifier):
    """
    This class implements a classifier with the PyTorch framework.
    """
    def __init__(self, clip_values, model, loss, optimizer, input_shape, nb_classes, channel_index=1, defences=None,
                 preprocessing=(0, 1)):
        """
        Initialization specifically for the PyTorch-based implementation.

        :param clip_values: Tuple of the form `(min, max)` representing the minimum and maximum values allowed
               for features.
        :type clip_values: `tuple`
        :param model: PyTorch model. The forward function of the model must return the logit output.
        :type model: is instance of `torch.nn.Module`
        :param loss: The loss function for which to compute gradients for training. The target label must be raw
               categorical, i.e. not converted to one-hot encoding.
        :type loss: `torch.nn.modules.loss._Loss`
        :param optimizer: The optimizer used to train the classifier.
        :type optimizer: `torch.optim.Optimizer`
        :param input_shape: The shape of one input instance.
        :type input_shape: `tuple`
        :param nb_classes: The number of classes of the model.
        :type nb_classes: `int`
        :param channel_index: Index of the axis in data containing the color channels or features.
        :type channel_index: `int`
        :param defences: Defences to be activated with the classifier.
        :type defences: `str` or `list(str)`
        :param preprocessing: Tuple of the form `(substractor, divider)` of floats or `np.ndarray` of values to be
               used for data preprocessing. The first value will be substracted from the input. The input will then
               be divided by the second one.
        :type preprocessing: `tuple`
        """
        super(PyTorchClassifier, self).__init__(clip_values=clip_values, channel_index=channel_index, defences=defences,
                                                preprocessing=preprocessing)

        self._nb_classes = nb_classes
        self._input_shape = input_shape
        self._model = PyTorchClassifier.ModelWrapper(model)
        self._loss = loss
        self._optimizer = optimizer

        # Get the internal layers
        self._layer_names = self._model.get_layers

        # # Store the logit layer
        # self._logit_layer = len(list(model.modules())) - 2 if use_logits else len(list(model.modules())) - 3

        # Use GPU if possible
        import torch
        self._device = torch.device("cuda:0" if torch.cuda.is_available() else "cpu")
        self._model.to(self._device)

    def predict(self, x, logits=False):
        """
        Perform prediction for a batch of inputs.

        :param x: Test set.
        :type x: `np.ndarray`
        :param logits: `True` if the prediction should be done at the logits layer.
        :type logits: `bool`
        :return: Array of predictions of shape `(nb_inputs, self.nb_classes)`.
        :rtype: `np.ndarray`
        """
        import torch

        # Apply defences
        x_ = self._apply_processing(x)
        x_ = self._apply_defences_predict(x_)

        # Set test phase
        self._model.train(False)

        # Run prediction
        # preds = self._forward_at(torch.from_numpy(inputs), self._logit_layer).detach().numpy()
        # if not logits:
        #     exp = np.exp(preds - np.max(preds, axis=1, keepdims=True))
        #     preds = exp / np.sum(exp, axis=1, keepdims=True)

        model_outputs = self._model(torch.from_numpy(x_).to(self._device).float())
        (logit_output, output) = (model_outputs[-2], model_outputs[-1])

        if logits:
            preds = logit_output.detach().cpu().numpy()
        else:
            preds = output.detach().cpu().numpy()

        return preds

    def fit(self, x, y, batch_size=128, nb_epochs=10):
        """
        Fit the classifier on the training set `(x, y)`.

        :param x: Training data.
        :type x: `np.ndarray`
        :param y: Labels, one-vs-rest encoding.
        :type y: `np.ndarray`
        :param batch_size: Size of batches.
        :type batch_size: `int`
        :param nb_epochs: Number of epochs to use for trainings.
        :type nb_epochs: `int`
        :return: `None`
        """
        import torch

        # Apply defences
        x_ = self._apply_processing(x)
        x_, y_ = self._apply_defences_fit(x_, y)
        y_ = np.argmax(y_, axis=1)

        # Set train phase
        self._model.train(True)

        num_batch = int(np.ceil(len(x_) / batch_size))
        ind = np.arange(len(x_))

        # Start training
        for _ in range(nb_epochs):
            # Shuffle the examples
            random.shuffle(ind)

            # Train for one epoch
            for m in range(num_batch):
                if m < num_batch - 1:
                    i_batch = torch.from_numpy(x_[ind[m * batch_size:(m + 1) * batch_size]]).to(self._device)
                    o_batch = torch.from_numpy(y_[ind[m * batch_size:(m + 1) * batch_size]]).to(self._device)
                else:
                    i_batch = torch.from_numpy(x_[ind[m * batch_size:]]).to(self._device)
                    o_batch = torch.from_numpy(y_[ind[m * batch_size:]]).to(self._device)

                # Cast to float
                i_batch = i_batch.float()

                # Zero the parameter gradients
                self._optimizer.zero_grad()

                # Actual training
                model_outputs = self._model(i_batch)
                loss = self._loss(model_outputs[-1], o_batch)
                loss.backward()
                self._optimizer.step()

    def class_gradient(self, x, label=None, logits=False):
        """
        Compute per-class derivatives w.r.t. `x`.

        :param x: Sample input with shape as expected by the model.
        :type x: `np.ndarray`
        :param label: Index of a specific per-class derivative. If `None`, then gradients for all
                      classes will be computed.
        :type label: `int`
        :param logits: `True` if the prediction should be done at the logits layer.
        :type logits: `bool`
        :return: Array of gradients of input features w.r.t. each class in the form
                 `(batch_size, nb_classes, input_shape)` when computing for all classes, otherwise shape becomes
                 `(batch_size, 1, input_shape)` when `label` parameter is specified.
        :rtype: `np.ndarray`
        """
        import torch

        if label is not None and label not in range(self._nb_classes):
            raise ValueError('Label %s is out of range.' % label)

        # Convert the inputs to Tensors
        x_ = torch.from_numpy(self._apply_processing(x)).to(self._device)
        x_ = x_.float()
        x_.requires_grad = True

        # Compute the gradient and return
        # Run prediction
        model_outputs = self._model(x_)
        (logit_output, output) = (model_outputs[-2], model_outputs[-1])

        if logits:
            preds = logit_output
        else:
            preds = output

        # preds = self._forward_at(x_, self._logit_layer)
        # if not logits:
        #     preds = torch.nn.Softmax()(preds)

        # Compute the gradient
        if label is not None:
            self._model.zero_grad()
            torch.autograd.backward(preds[:, label], torch.Tensor([1.] * len(preds[:, 0])), retain_graph=True)
            grds = x_.grad.cpu().numpy().copy()
            x_.grad.data.zero_()

            grds = np.expand_dims(self._apply_processing_gradient(grds), axis=1)
            assert grds.shape == (x_.shape[0], 1) + self.input_shape
        else:
            grds = []
            self._model.zero_grad()
            for i in range(self.nb_classes):
                torch.autograd.backward(preds[:, i], torch.Tensor([1.] * len(preds[:, 0])), retain_graph=True)
                grds.append(x_.grad.cpu().numpy().copy())
                x_.grad.data.zero_()

            grds = np.swapaxes(np.array(grds), 0, 1)
            grds = self._apply_processing_gradient(grds)
            assert grds.shape == (x_.shape[0], self.nb_classes) + self.input_shape

        return grds

    def loss_gradient(self, x, y):
        """
        Compute the gradient of the loss function w.r.t. `x`.

        :param x: Sample input with shape as expected by the model.
        :type x: `np.ndarray`
        :param y: Correct labels, one-vs-rest encoding.
        :type y: `np.ndarray`
        :return: Array of gradients of the same shape as `x`.
        :rtype: `np.ndarray`
        """
        import torch

        # Convert the inputs to Tensors
        inputs_t = torch.from_numpy(self._apply_processing(x)).to(self._device)
        inputs_t = inputs_t.float()
        inputs_t.requires_grad = True

        # Convert the labels to Tensors
        labels_t = torch.from_numpy(np.argmax(y, axis=1)).to(self._device)

        # Compute the gradient and return
        model_outputs = self._model(inputs_t)
        loss = self._loss(model_outputs[-1], labels_t)

        # Clean gradients
        self._model.zero_grad()
        # inputs_t.grad.data.zero_()

        # Compute gradients
        loss.backward()
        grds = inputs_t.grad.cpu().numpy().copy()
        grds = self._apply_processing_gradient(grds)
        assert grds.shape == x.shape

        return grds

    @property
    def layer_names(self):
        """
        Return the hidden layers in the model, if applicable.

        :return: The hidden layers in the model, input and output layers excluded.
        :rtype: `list`

        .. warning:: `layer_names` tries to infer the internal structure of the model.
                     This feature comes with no guarantees on the correctness of the result.
                     The intended order of the layers tries to match their order in the model, but this is not
                     guaranteed either. In addition, the function can only infer the internal layers if the input
                     model is of type `nn.Sequential`, otherwise, it will only return the logit layer.
        """
        return self._layer_names

    def get_activations(self, x, layer):
        """
        Return the output of the specified layer for input `x`. `layer` is specified by layer index (between 0 and
        `nb_layers - 1`) or by name. The number of layers can be determined by counting the results returned by
        calling `layer_names`.

        :param x: Input for computing the activations.
        :type x: `np.ndarray`
        :param layer: Layer for computing the activations
        :type layer: `int` or `str`
        :return: The output of `layer`, where the first dimension is the batch size corresponding to `x`.
        :rtype: `np.ndarray`
        """
        import torch

        # Apply defences
        x = self._apply_defences_predict(x)

        # Set test phase
        self._model.train(False)

        # Run prediction
        model_outputs = self._model(torch.from_numpy(x).to(self._device).float())[:-1]

        if isinstance(layer, six.string_types):
            if layer not in self._layer_names:
                raise ValueError("Layer name %s not supported" % layer)
            layer_index = self._layer_names.index(layer)

        elif isinstance(layer, (int, np.integer)):
            layer_index = layer

        else:
            raise TypeError("Layer must be of type str or int")

        return model_outputs[layer_index].detach().cpu().numpy()

    # def _forward_at(self, inputs, layer):
    #     """
    #     Compute the forward at a specific layer.
    #
    #     :param inputs: Input data.
    #     :type inputs: `np.ndarray`
    #     :param layer: The layer where to get the forward results.
    #     :type layer: `int`
    #     :return: The forward results at the layer.
    #     :rtype: `torch.Tensor`
    #     """
    #     print(layer)
    #     results = inputs
    #     for l in list(self._model.modules())[1:layer + 2]:
    #         print(l)
    #
    #         results = l(results)
    #
    #         print(results.shape)
    #
    #     return results

    try:
        import torch.nn as nn

        class ModelWrapper(nn.Module):
<<<<<<< HEAD
            """
            This is a wrapper for the input model.
            """
=======
            """
            This is a wrapper for the input model.
            """
>>>>>>> a34a1404

            def __init__(self, model):
                """
                Initialization by storing the input model.

                :param model: PyTorch model. The forward function of the model must return the logit output.
                :type model: is instance of `torch.nn.Module`
                """
                super(PyTorchClassifier.ModelWrapper, self).__init__()
                self._model = model

            def forward(self, x):
                """
                This is where we get outputs from the input model.

                :param x: Input data.
                :type x: `torch.Tensor`
                :return: a list of output layers, where the last 2 layers are logit and final outputs.
                :rtype: `list`
                """
                import torch.nn as nn

                result = []
                if type(self._model) is nn.Sequential:
                    for _, module_ in self._model._modules.items():
                        x = module_(x)
                        result.append(x)

                elif isinstance(self._model, nn.Module):
                    x = self._model(x)
                    result.append(x)

                else:
                    raise TypeError("The input model must inherit from `nn.Module`.")

                output_layer = nn.functional.softmax(x, dim=1)
                result.append(output_layer)

                return result

            @property
            def get_layers(self):
                """
                Return the hidden layers in the model, if applicable.

                :return: The hidden layers in the model, input and output layers excluded.
                :rtype: `list`

                .. warning:: `get_layers` tries to infer the internal structure of the model.
                             This feature comes with no guarantees on the correctness of the result.
                             The intended order of the layers tries to match their order in the model, but this is not
<<<<<<< HEAD
                             guaranteed either. In addition, the function can only infer the internal layers if the input
                             model is of type `nn.Sequential`, otherwise, it will only return the logit layer.
=======
                             guaranteed either. In addition, the function can only infer the internal layers if the
                             input model is of type `nn.Sequential`, otherwise, it will only return the logit layer.
>>>>>>> a34a1404
                """
                import torch.nn as nn

                result = []
                if type(self._model) is nn.Sequential:
                    for name, module_ in self._model._modules.items():
                        result.append(name + "_" + str(module_))

                elif isinstance(self._model, nn.Module):
                    result.append("logit_layer")

                else:
                    raise TypeError("The input model must inherit from `nn.Module`.")

                return result

    except ImportError:
        raise ImportError('Could not find PyTorch (`torch`) installation.')<|MERGE_RESOLUTION|>--- conflicted
+++ resolved
@@ -344,15 +344,9 @@
         import torch.nn as nn
 
         class ModelWrapper(nn.Module):
-<<<<<<< HEAD
             """
             This is a wrapper for the input model.
             """
-=======
-            """
-            This is a wrapper for the input model.
-            """
->>>>>>> a34a1404
 
             def __init__(self, model):
                 """
@@ -404,13 +398,8 @@
                 .. warning:: `get_layers` tries to infer the internal structure of the model.
                              This feature comes with no guarantees on the correctness of the result.
                              The intended order of the layers tries to match their order in the model, but this is not
-<<<<<<< HEAD
-                             guaranteed either. In addition, the function can only infer the internal layers if the input
-                             model is of type `nn.Sequential`, otherwise, it will only return the logit layer.
-=======
                              guaranteed either. In addition, the function can only infer the internal layers if the
                              input model is of type `nn.Sequential`, otherwise, it will only return the logit layer.
->>>>>>> a34a1404
                 """
                 import torch.nn as nn
 
