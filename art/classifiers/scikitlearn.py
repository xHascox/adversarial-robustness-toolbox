--- conflicted
+++ resolved
@@ -693,8 +693,6 @@
                                                             preprocessing=preprocessing)
         self._model = model
 
-<<<<<<< HEAD
-=======
     def nb_classes(self):
         """
         Return the number of output classes.
@@ -708,7 +706,6 @@
             _nb_classes = None
         return _nb_classes
 
->>>>>>> ded98e23
     def class_gradient(self, x, label=None, **kwargs):
         """
         Compute per-class derivatives w.r.t. `x`.
