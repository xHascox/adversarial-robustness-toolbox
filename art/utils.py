--- conflicted
+++ resolved
@@ -30,16 +30,9 @@
     v_ = v.reshape((v.shape[0], -1))
 
     if p == 2:
-<<<<<<< HEAD
-        # The transposes here ensures the broadcast works correctly
-        v_ = (v_.T * (eps / np.linalg.norm(v_, axis=1).clip(tol)).clip(max=1.0)).T
-    elif p == 1:
-        v_ = (v_.T * (eps / np.sum(np.abs(v_), axis=1).clip(tol)).clip(max=1.0)).T
-=======
         v_ = v_ * np.expand_dims(np.minimum(1., eps / (np.linalg.norm(v_, axis=1) + tol)), axis=1)
     elif p == 1:
         v_ = v_ * np.expand_dims(np.minimum(1., eps / (np.linalg.norm(v_, axis=1, ord=1) + tol)), axis=1)
->>>>>>> 2744a030
     elif p == np.inf:
         v_ = np.sign(v) * np.minimum(abs(v_), eps)
     else:
